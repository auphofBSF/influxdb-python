# -*- coding: utf-8 -*-
"""DataFrame client for InfluxDB."""

from __future__ import absolute_import
from __future__ import division
from __future__ import print_function
from __future__ import unicode_literals

import math
from collections import defaultdict

import pandas as pd

from .client import InfluxDBClient
from .line_protocol import _escape_tag


def _pandas_time_unit(time_precision):
    unit = time_precision
    if time_precision == 'm':
        unit = 'ms'
    elif time_precision == 'u':
        unit = 'us'
    elif time_precision == 'n':
        unit = 'ns'
    assert unit in ('s', 'ms', 'us', 'ns')
    return unit


def _escape_pandas_series(s):
    return s.apply(lambda v: _escape_tag(v))


class DataFrameClient(InfluxDBClient):
    """DataFrameClient instantiates InfluxDBClient to connect to the backend.

    The ``DataFrameClient`` object holds information necessary to connect
    to InfluxDB. Requests can be made to InfluxDB directly through the client.
    The client reads and writes from pandas DataFrames.
    """

    EPOCH = pd.Timestamp('1970-01-01 00:00:00.000+00:00')

    def write_points(self,
                     dataframe,
                     measurement,
                     tags=None,
                     tag_columns=None,
                     field_columns=None,
                     time_precision=None,
                     database=None,
                     retention_policy=None,
                     batch_size=None,
                     protocol='line',
                     numeric_precision=None):
        """Write to multiple time series names.

        :param dataframe: data points in a DataFrame
        :param measurement: name of measurement
        :param tags: dictionary of tags, with string key-values
        :param time_precision: [Optional, default None] Either 's', 'ms', 'u'
            or 'n'.
        :param batch_size: [Optional] Value to write the points in batches
            instead of all at one time. Useful for when doing data dumps from
            one database to another or when doing a massive write operation
        :type batch_size: int
        :param protocol: Protocol for writing data. Either 'line' or 'json'.
        :param numeric_precision: Precision for floating point values.
            Either None, 'full' or some int, where int is the desired decimal
            precision. 'full' preserves full precision for int and float
            datatypes. Defaults to None, which preserves 14-15 significant
            figures for float and all significant figures for int datatypes.
        """
        if tag_columns is None:
            tag_columns = []

        if field_columns is None:
            field_columns = []

        if batch_size:
            number_batches = int(math.ceil(len(dataframe) / float(batch_size)))

            for batch in range(number_batches):
                start_index = batch * batch_size
                end_index = (batch + 1) * batch_size

                if protocol == 'line':
                    points = self._convert_dataframe_to_lines(
                        dataframe.ix[start_index:end_index].copy(),
                        measurement=measurement,
                        global_tags=tags,
                        time_precision=time_precision,
                        tag_columns=tag_columns,
                        field_columns=field_columns,
                        numeric_precision=numeric_precision)
                else:
                    points = self._convert_dataframe_to_json(
                        dataframe.ix[start_index:end_index].copy(),
                        measurement=measurement,
                        tags=tags,
                        time_precision=time_precision,
                        tag_columns=tag_columns,
                        field_columns=field_columns)

                super(DataFrameClient, self).write_points(
                    points,
                    time_precision,
                    database,
                    retention_policy,
                    protocol=protocol)

            return True

        if protocol == 'line':
            points = self._convert_dataframe_to_lines(
                dataframe,
                measurement=measurement,
                global_tags=tags,
                tag_columns=tag_columns,
                field_columns=field_columns,
                time_precision=time_precision,
                numeric_precision=numeric_precision)
        else:
            points = self._convert_dataframe_to_json(
                dataframe,
                measurement=measurement,
                tags=tags,
                time_precision=time_precision,
                tag_columns=tag_columns,
                field_columns=field_columns)

        super(DataFrameClient, self).write_points(
            points,
            time_precision,
            database,
            retention_policy,
            protocol=protocol)

        return True

<<<<<<< HEAD
    def query(self,
              query,
              params=None,
              epoch=None,
              expected_response_code=200,
              database=None,
              raise_errors=True,
              chunked=False,
              chunk_size=0,
              dropna=True):
        """
        Quering data into a DataFrame.

        :param query: the actual query string
        :param params: additional parameters for the request, defaults to {}
        :param epoch: response timestamps to be in epoch format either 'h',
            'm', 's', 'ms', 'u', or 'ns',defaults to `None` which is
            RFC3339 UTC format with nanosecond precision
        :param expected_response_code: the expected status code of response,
            defaults to 200
        :param database: database to query, defaults to None
        :param raise_errors: Whether or not to raise exceptions when InfluxDB
            returns errors, defaults to True
        :param chunked: Enable to use chunked responses from InfluxDB.
            With ``chunked`` enabled, one ResultSet is returned per chunk
            containing all results within that chunk
        :param chunk_size: Size of each chunk to tell InfluxDB to use.
        :param dropna: drop columns where all values are missing
        :returns: the queried data
        :rtype: :class:`~.ResultSet`
=======
    def query(self, query, chunked=False, database=None):
        """Quering data into a DataFrame.

        :param chunked: [Optional, default=False] True if the data shall be
            retrieved in chunks, False otherwise.
>>>>>>> 87683f41
        """
        query_args = dict(params=params,
                          epoch=epoch,
                          expected_response_code=expected_response_code,
                          raise_errors=raise_errors,
                          chunked=chunked,
                          chunk_size=chunk_size)
        results = super(DataFrameClient, self).query(query, **query_args)
        if query.strip().upper().startswith("SELECT"):
            if len(results) > 0:
                return self._to_dataframe(results, dropna)
            else:
                return {}
        else:
            return results

    def _to_dataframe(self, rs, dropna=True):
        result = defaultdict(list)
        if isinstance(rs, list):
            return map(self._to_dataframe, rs)

        for key, data in rs.items():
            name, tags = key
            if tags is None:
                key = name
            else:
                key = (name, tuple(sorted(tags.items())))
            df = pd.DataFrame(data)
            df.time = pd.to_datetime(df.time)
            df.set_index('time', inplace=True)
            df.index = df.index.tz_localize('UTC')
            df.index.name = None
            result[key].append(df)
        for key, data in result.items():
            df = pd.concat(data).sort_index()
            if dropna:
                df.dropna(how='all', axis=1, inplace=True)
            result[key] = df

        return result

    @staticmethod
    def _convert_dataframe_to_json(dataframe,
                                   measurement,
                                   tags=None,
                                   tag_columns=None,
                                   field_columns=None,
                                   time_precision=None):

        if not isinstance(dataframe, pd.DataFrame):
            raise TypeError('Must be DataFrame, but type was: {0}.'
                            .format(type(dataframe)))
        if not (isinstance(dataframe.index, pd.PeriodIndex) or
                isinstance(dataframe.index, pd.DatetimeIndex)):
            raise TypeError('Must be DataFrame with DatetimeIndex or \
                            PeriodIndex.')

        # Make sure tags and tag columns are correctly typed
        tag_columns = tag_columns if tag_columns is not None else []
        field_columns = field_columns if field_columns is not None else []
        tags = tags if tags is not None else {}
        # Assume field columns are all columns not included in tag columns
        if not field_columns:
            field_columns = list(
                set(dataframe.columns).difference(set(tag_columns)))

        dataframe.index = dataframe.index.to_datetime()
        if dataframe.index.tzinfo is None:
            dataframe.index = dataframe.index.tz_localize('UTC')

        # Convert column to strings
        dataframe.columns = dataframe.columns.astype('str')

        # Convert dtype for json serialization
        dataframe = dataframe.astype('object')

        precision_factor = {
            "n": 1,
            "u": 1e3,
            "ms": 1e6,
            "s": 1e9,
            "m": 1e9 * 60,
            "h": 1e9 * 3600,
        }.get(time_precision, 1)

        points = [
            {'measurement': measurement,
             'tags': dict(list(tag.items()) + list(tags.items())),
             'fields': rec,
             'time': int(ts.value / precision_factor)}
            for ts, tag, rec in zip(dataframe.index,
                                    dataframe[tag_columns].to_dict('record'),
                                    dataframe[field_columns].to_dict('record'))
        ]

        return points

    def _convert_dataframe_to_lines(self,
                                    dataframe,
                                    measurement,
                                    field_columns=None,
                                    tag_columns=None,
                                    global_tags=None,
                                    time_precision=None,
                                    numeric_precision=None):

        if not isinstance(dataframe, pd.DataFrame):
            raise TypeError('Must be DataFrame, but type was: {0}.'
                            .format(type(dataframe)))
        if not (isinstance(dataframe.index, pd.PeriodIndex) or
                isinstance(dataframe.index, pd.DatetimeIndex)):
            raise TypeError('Must be DataFrame with DatetimeIndex or \
                            PeriodIndex.')

        # Create a Series of columns for easier indexing
        column_series = pd.Series(dataframe.columns)

        if field_columns is None:
            field_columns = []

        if tag_columns is None:
            tag_columns = []

        if global_tags is None:
            global_tags = {}

        # Make sure field_columns and tag_columns are lists
        field_columns = list(field_columns) if list(field_columns) else []
        tag_columns = list(tag_columns) if list(tag_columns) else []

        # Make global_tags as tag_columns
        if global_tags:
            for tag in global_tags:
                dataframe[tag] = global_tags[tag]
                tag_columns.append(tag)

        # If field columns but no tag columns, assume rest of columns are tags
        if field_columns and (not tag_columns):
            tag_columns = list(column_series[~column_series.isin(
                field_columns)])

        # If no field columns, assume non-tag columns are fields
        if not field_columns:
            field_columns = list(column_series[~column_series.isin(
                tag_columns)])

        precision_factor = {
            "n": 1,
            "u": 1e3,
            "ms": 1e6,
            "s": 1e9,
            "m": 1e9 * 60,
            "h": 1e9 * 3600,
        }.get(time_precision, 1)

        # Make array of timestamp ints
        if isinstance(dataframe.index, pd.PeriodIndex):
            time = ((dataframe.index.to_timestamp().values.astype(int) /
                     precision_factor).astype(int).astype(str))
        else:
            time = ((pd.to_datetime(dataframe.index).values.astype(int) /
                     precision_factor).astype(int).astype(str))

        # If tag columns exist, make an array of formatted tag keys and values
        if tag_columns:
            tag_df = dataframe[tag_columns]
            tag_df = tag_df.fillna('')  # replace NA with empty string
            tag_df = tag_df.sort_index(axis=1)
            tag_df = self._stringify_dataframe(
                tag_df, numeric_precision, datatype='tag')

            # prepend tag keys
            tag_df = tag_df.apply(
                lambda s: s.apply(
                    lambda v, l: l + '=' + v if v else None, l=s.name))

            # join tags, but leave out None values
            tags = tag_df.apply(
                lambda r: ','.join(r.dropna()), axis=1)

            # prepend comma
            tags = tags.apply(lambda v: ',' + v if v else '')

            del tag_df
        else:
            tags = ''

        # Make an array of formatted field keys and values
        field_df = dataframe[field_columns]
        field_df = self._stringify_dataframe(field_df,
                                             numeric_precision,
                                             datatype='field')
        field_df = (field_df.columns.values + '=').tolist() + field_df
        field_df[field_df.columns[1:]] = ',' + field_df[field_df.columns[1:]]
        fields = field_df.sum(axis=1)
        del field_df

        # Generate line protocol string
        points = (measurement + tags + ' ' + fields + ' ' + time).tolist()
        return points

    @staticmethod
    def _stringify_dataframe(dframe, numeric_precision, datatype='field'):
        # Find int and string columns for field-type data
        int_columns = dframe.select_dtypes(include=['integer']).columns
        string_columns = dframe.select_dtypes(include=['object']).columns

        # Convert dframe to string
        if numeric_precision is None:
            # If no precision specified, convert directly to string (fast)
            dframe = dframe.astype(str)
        elif numeric_precision == 'full':
            # If full precision, use repr to get full float precision
            float_columns = (dframe.select_dtypes(
                include=['floating']).columns)
            nonfloat_columns = dframe.columns[~dframe.columns.isin(
                float_columns)]
            dframe[float_columns] = dframe[float_columns].applymap(repr)
            dframe[nonfloat_columns] = (dframe[nonfloat_columns].astype(str))
        elif isinstance(numeric_precision, int):
            # If precision is specified, round to appropriate precision
            float_columns = (dframe.select_dtypes(
                include=['floating']).columns)
            nonfloat_columns = dframe.columns[~dframe.columns.isin(
                float_columns)]
            dframe[float_columns] = (dframe[float_columns].round(
                numeric_precision))

            # If desired precision is > 10 decimal places, need to use repr
            if numeric_precision > 10:
                dframe[float_columns] = (dframe[float_columns].applymap(repr))
                dframe[nonfloat_columns] = (dframe[nonfloat_columns]
                                            .astype(str))
            else:
                dframe = dframe.astype(str)
        else:
            raise ValueError('Invalid numeric precision.')

        if datatype == 'field':
            # If dealing with fields, format ints and strings correctly
            dframe[int_columns] += 'i'
            dframe[string_columns] = '"' + dframe[string_columns] + '"'
        elif datatype == 'tag':
            dframe = dframe.apply(_escape_pandas_series)

        dframe.columns = dframe.columns.astype(str)
        return dframe

    def _datetime_to_epoch(self, datetime, time_precision='s'):
        seconds = (datetime - self.EPOCH).total_seconds()
        if time_precision == 'h':
            return seconds / 3600
        elif time_precision == 'm':
            return seconds / 60
        elif time_precision == 's':
            return seconds
        elif time_precision == 'ms':
            return seconds * 1e3
        elif time_precision == 'u':
            return seconds * 1e6
        elif time_precision == 'n':
            return seconds * 1e9<|MERGE_RESOLUTION|>--- conflicted
+++ resolved
@@ -138,7 +138,6 @@
 
         return True
 
-<<<<<<< HEAD
     def query(self,
               query,
               params=None,
@@ -169,13 +168,6 @@
         :param dropna: drop columns where all values are missing
         :returns: the queried data
         :rtype: :class:`~.ResultSet`
-=======
-    def query(self, query, chunked=False, database=None):
-        """Quering data into a DataFrame.
-
-        :param chunked: [Optional, default=False] True if the data shall be
-            retrieved in chunks, False otherwise.
->>>>>>> 87683f41
         """
         query_args = dict(params=params,
                           epoch=epoch,
