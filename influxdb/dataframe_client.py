# -*- coding: utf-8 -*-
"""
DataFrame client for InfluxDB
"""
import math
import warnings

from .client import InfluxDBClient

try:
    import pandas as pd
except ImportError:
    pd = None


class DataFrameClient(InfluxDBClient):
    """
    The ``DataFrameClient`` object holds information necessary to connect
    to InfluxDB. Requests can be made to InfluxDB directly through the client.
    The client reads and writes from pandas DataFrames.
    """

    def __init__(self, *args, **kwargs):
        super(DataFrameClient, self).__init__(*args, **kwargs)
        if not pd:
            raise ImportError(
                'DataFrameClient requires Pandas'
            )

        self.EPOCH = pd.Timestamp('1970-01-01 00:00:00.000+00:00')

    def write_points(self, data, *args, **kwargs):
        """
        Write to multiple time series names.

        :param data: A dictionary mapping series names to pandas DataFrames
        :param time_precision: [Optional, default 's'] Either 's', 'm', 'ms'
            or 'u'.
        :param batch_size: [Optional] Value to write the points in batches
            instead of all at one time. Useful for when doing data dumps from
            one database to another or when doing a massive write operation
        :type batch_size: int
        """

        batch_size = kwargs.get('batch_size')
        time_precision = kwargs.get('time_precision', 's')
        if batch_size:
            kwargs.pop('batch_size')  # don't hand over to InfluxDBClient
            for key, data_frame in data.items():
                number_batches = int(math.ceil(
                    len(data_frame) / float(batch_size)))
                for batch in range(number_batches):
                    start_index = batch * batch_size
                    end_index = (batch + 1) * batch_size
                    data = [self._convert_dataframe_to_json(
                        name=key,
                        dataframe=data_frame.ix[start_index:end_index].copy(),
                        time_precision=time_precision)]
                    InfluxDBClient.write_points(self, data, *args, **kwargs)
            return True
        else:
            data = [self._convert_dataframe_to_json(
                name=key, dataframe=dataframe, time_precision=time_precision)
                for key, dataframe in data.items()]
            return InfluxDBClient.write_points(self, data, *args, **kwargs)

    def write_points_with_precision(self, data, time_precision='s'):
        """
        DEPRECATED. Write to multiple time series names

        """
        warnings.warn(
            "write_points_with_precision is deprecated, and will be removed "
            "in future versions. Please use "
            "``DataFrameClient.write_points(time_precision='..')`` instead.",
            FutureWarning)
        return self.write_points(data, time_precision='s')

    def query(self, query, time_precision='s', chunked=False):
        """
        Quering data into DataFrames.

        Returns a DataFrame for a single time series and a map for multiple
        time series with the time series as value and its name as key.

        :param time_precision: [Optional, default 's'] Either 's', 'm', 'ms'
            or 'u'.
        :param chunked: [Optional, default=False] True if the data shall be
            retrieved in chunks, False otherwise.

        """
        result = InfluxDBClient.query(self,
                                      query=query,
                                      time_precision=time_precision,
                                      chunked=chunked)
<<<<<<< HEAD
        if len(result) == 0:
            return result
        elif len(result) == 1:
            return self._to_dataframe(result[0], time_precision)
=======
        if len(result['results'][0]) > 0:
            return self._to_dataframe(result['results'][0], time_precision)
>>>>>>> e0a351fc
        else:
            return {time_series['name']: self._to_dataframe(time_series,
                                                            time_precision)
                    for time_series in result}

    def _to_dataframe(self, json_result, time_precision):
        dataframe = pd.DataFrame(data=json_result['points'],
                                 columns=json_result['columns'])
        if 'sequence_number' in dataframe.keys():
            dataframe.sort(['time', 'sequence_number'], inplace=True)
        else:
            dataframe.sort(['time'], inplace=True)
        pandas_time_unit = time_precision
        if time_precision == 'm':
            pandas_time_unit = 'ms'
        elif time_precision == 'u':
            pandas_time_unit = 'us'
        dataframe.index = pd.to_datetime(list(dataframe['time']),
                                         unit=pandas_time_unit,
                                         utc=True)
        del dataframe['time']
        return dataframe

    def _convert_dataframe_to_json(self, dataframe, name, time_precision='s'):
        if not isinstance(dataframe, pd.DataFrame):
            raise TypeError('Must be DataFrame, but type was: {}.'
                            .format(type(dataframe)))
        if not (isinstance(dataframe.index, pd.tseries.period.PeriodIndex) or
                isinstance(dataframe.index, pd.tseries.index.DatetimeIndex)):
            raise TypeError('Must be DataFrame with DatetimeIndex or \
                            PeriodIndex.')
        dataframe.index = dataframe.index.to_datetime()
        if dataframe.index.tzinfo is None:
            dataframe.index = dataframe.index.tz_localize('UTC')
        dataframe['time'] = [self._datetime_to_epoch(dt, time_precision)
                             for dt in dataframe.index]
        data = {'name': name,
                'columns': [str(column) for column in dataframe.columns],
                'points': list([list(x) for x in dataframe.values])}
        return data

    def _datetime_to_epoch(self, datetime, time_precision='s'):
        seconds = (datetime - self.EPOCH).total_seconds()
        if time_precision == 's':
            return seconds
        elif time_precision == 'm' or time_precision == 'ms':
            return seconds * 1000
        elif time_precision == 'u':
            return seconds * 1000000<|MERGE_RESOLUTION|>--- conflicted
+++ resolved
@@ -78,10 +78,7 @@
 
     def query(self, query, time_precision='s', chunked=False):
         """
-        Quering data into DataFrames.
-
-        Returns a DataFrame for a single time series and a map for multiple
-        time series with the time series as value and its name as key.
+        Quering data into a DataFrame.
 
         :param time_precision: [Optional, default 's'] Either 's', 'm', 'ms'
             or 'u'.
@@ -93,19 +90,10 @@
                                       query=query,
                                       time_precision=time_precision,
                                       chunked=chunked)
-<<<<<<< HEAD
-        if len(result) == 0:
-            return result
-        elif len(result) == 1:
-            return self._to_dataframe(result[0], time_precision)
-=======
         if len(result['results'][0]) > 0:
             return self._to_dataframe(result['results'][0], time_precision)
->>>>>>> e0a351fc
         else:
-            return {time_series['name']: self._to_dataframe(time_series,
-                                                            time_precision)
-                    for time_series in result}
+            return result
 
     def _to_dataframe(self, json_result, time_precision):
         dataframe = pd.DataFrame(data=json_result['points'],
