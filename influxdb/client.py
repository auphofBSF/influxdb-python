--- conflicted
+++ resolved
@@ -244,7 +244,6 @@
             raise Exception(
                 "{0}: {1}".format(response.status_code, response.content))
 
-<<<<<<< HEAD
     # ### get list of databases
     # curl -X GET http://localhost:8086/db
 
@@ -259,7 +258,10 @@
 
         if response.status_code == 200:
             return json.loads(response.content)
-=======
+        else:
+            raise Exception(
+                "{0}: {1}".format(response.status_code, response.content))
+
     def delete_series(self, series):
         """
         Drop a series
@@ -278,7 +280,6 @@
 
         if response.status_code == 204:
             return True
->>>>>>> 3205172b
         else:
             raise Exception(
                 "{0}: {1}".format(response.status_code, response.content))
